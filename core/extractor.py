--- conflicted
+++ resolved
@@ -7,14 +7,9 @@
     def __init__(self, in_planes, planes, norm_fn='group', kernel_size=3, stride=1, residual=True):
         super(ResidualBlock, self).__init__()
 
-<<<<<<< HEAD
         padding = 1 if kernel_size == 3 else 0
         self.conv1 = nn.Conv2d(in_planes, planes, kernel_size=kernel_size, padding=padding, stride=stride)
         self.conv2 = nn.Conv2d(planes, planes, kernel_size=kernel_size, padding=padding)
-=======
-        self.conv1 = nn.Conv2d(in_planes, planes, kernel_size=3, padding=1, stride=stride)
-        self.conv2 = nn.Conv2d(planes, planes, kernel_size=3, padding=1)
->>>>>>> eb079a33
         self.relu = nn.ReLU(inplace=True)
 
         num_groups = planes // 8
